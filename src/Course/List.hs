<<<<<<< HEAD
{-# LANGUAGE MultiWayIf #-}
{-# LANGUAGE NoImplicitPrelude #-}
{-# LANGUAGE ScopedTypeVariables #-}
{-# LANGUAGE OverloadedStrings #-}
=======
>>>>>>> 2c402165
{-# LANGUAGE FlexibleInstances #-}
{-# LANGUAGE OverloadedStrings #-}
{-# LANGUAGE ScopedTypeVariables #-}
{-# LANGUAGE TypeFamilies #-}
{-# LANGUAGE NoImplicitPrelude #-}

-- + Complete the 10 exercises below by filling out the function bodies.
--   Replace the function bodies (error "todo: ...") with an appropriate
--   solution.
-- + These exercises may be done in any order, however:
--   Exercises are generally increasing in difficulty, though some people may find later exercise easier.
-- + Bonus for using the provided functions or for using one exercise solution to help solve another.
-- + Approach with your best available intuition; just dive in and do what you can!

module Course.List where

import qualified Control.Applicative as A
import qualified Control.Monad as M
import Course.Core
import Course.Optional
import qualified System.Environment as E
import qualified Prelude as P
import qualified Numeric as N


-- $setup
-- >>> import Test.QuickCheck
-- >>> import Course.Core(even, id, const)
-- >>> import qualified Prelude as P(fmap, foldr)
-- >>> instance Arbitrary a => Arbitrary (List a) where arbitrary = P.fmap ((P.foldr (:.) Nil) :: ([a] -> List a)) arbitrary

-- BEGIN Helper functions and data types

-- The custom list type
data List t =
  Nil
  | t :. List t
  deriving (Eq, Ord)

-- Right-associative
infixr 5 :.

instance Show t => Show (List t) where
  show = show . hlist

-- The list of integers from zero to infinity.
infinity ::
  List Integer
infinity =
  let inf x = x :. inf (x+1)
  in inf 0

-- functions over List that you may consider using
foldRight :: (a -> b -> b) -> b -> List a -> b
foldRight _ b Nil      = b
foldRight f b (h :. t) = f h (foldRight f b t)

foldLeft :: (b -> a -> b) -> b -> List a -> b
foldLeft _ b Nil      = b
foldLeft f b (h :. t) = let b' = f b h in b' `seq` foldLeft f b' t

-- END Helper functions and data types

-- | Returns the head of the list or the given default.
--
-- >>> headOr 3 (1 :. 2 :. Nil)
-- 1
--
-- >>> headOr 3 Nil
-- 3
--
-- prop> \x -> x `headOr` infinity == 0
--
-- prop> \x -> x `headOr` Nil == x
headOr ::
  a
  -> List a
  -> a
headOr a Nil = a
headOr _ (a :. _) = a

-- | The product of the elements of a list.
--
-- >>> product Nil
-- 1
--
-- >>> product (1 :. 2 :. 3 :. Nil)
-- 6
--
-- >>> product (1 :. 2 :. 3 :. 4 :. Nil)
-- 24
product ::
  List Int
  -> Int
-- product Nil = 1
-- product (a :. cons) = a * product cons
product = foldRight (*) 1

-- | Sum the elements of the list.
--
-- >>> sum (1 :. 2 :. 3 :. Nil)
-- 6
--
-- >>> sum (1 :. 2 :. 3 :. 4 :. Nil)
-- 10
--
-- prop> \x -> foldLeft (-) (sum x) x == 0
sum ::
  List Int
  -> Int
-- sum Nil = 0
-- sum (a :. cons) = a + sum cons
sum = foldLeft (+) 0

-- | Return the length of the list.
--
-- >>> length (1 :. 2 :. 3 :. Nil)
-- 3
--
-- prop> \x -> sum (map (const 1) x) == length x
length ::
  List a
  -> Int
-- length Nil = 0
-- length (a :. cons) = 1 + length cons
length = foldRight (\_ a -> a + 1) 0

-- | Map the given function on each element of the list.
--
-- >>> map (+10) (1 :. 2 :. 3 :. Nil)
-- [11,12,13]
--
-- prop> \x -> headOr x (map (+1) infinity) == 1
--
-- prop> \x -> map id x == x
map ::
  (a -> b)
  -> List a
  -> List b
-- map f Nil = Nil
-- map f (a :. cons) = f a :. map f cons
map f = foldRight (\a b -> f a :. b) Nil

-- | Return elements satisfying the given predicate.
--
-- >>> filter even (1 :. 2 :. 3 :. 4 :. 5 :. Nil)
-- [2,4]
--
-- prop> \x -> headOr x (filter (const True) infinity) == 0
--
-- prop> \x -> filter (const True) x == x
--
-- prop> \x -> filter (const False) x == Nil
filter ::
  (a -> Bool)
  -> List a
  -> List a
filter f = foldRight (\a b -> if f a then a :. b else b) Nil

-- | Append two lists to a new list.
--
-- >>> (1 :. 2 :. 3 :. Nil) ++ (4 :. 5 :. 6 :. Nil)
-- [1,2,3,4,5,6]
--
-- prop> \x -> headOr x (Nil ++ infinity) == 0
--
-- prop> \x -> headOr x (y ++ infinity) == headOr 0 y
--
-- prop> \x -> (x ++ y) ++ z == x ++ (y ++ z)
--
-- prop> \x -> x ++ Nil == x
(++) ::
  List a
  -> List a
  -> List a
(++) Nil b = b 
(++) (h :. t) b = h :. t ++ b

infixr 5 ++

-- | Flatten a list of lists to a list.
--
-- >>> flatten ((1 :. 2 :. 3 :. Nil) :. (4 :. 5 :. 6 :. Nil) :. (7 :. 8 :. 9 :. Nil) :. Nil)
-- [1,2,3,4,5,6,7,8,9]
--
-- prop> \x -> headOr x (flatten (infinity :. y :. Nil)) == 0
--
-- prop> \x -> headOr x (flatten (y :. infinity :. Nil)) == headOr 0 y
--
-- prop> \x -> sum (map length x) == length (flatten x)
flatten ::
  List (List a)
  -> List a
flatten = foldRight (++) Nil

-- | Map a function then flatten to a list.
--
-- >>> flatMap (\x -> x :. x + 1 :. x + 2 :. Nil) (1 :. 2 :. 3 :. Nil)
-- [1,2,3,2,3,4,3,4,5]
--
-- prop> \x -> headOr x (flatMap id (infinity :. y :. Nil)) == 0
--
-- prop> \x -> headOr x (flatMap id (y :. infinity :. Nil)) == headOr 0 y
--
-- prop> \x -> flatMap id (x :: List (List Int)) == flatten x
flatMap ::
  (a -> List b)
  -> List a
  -> List b
flatMap f l = flatten $ foldRight (\a b -> f a :. b) Nil l

-- | Flatten a list of lists to a list (again).
-- HOWEVER, this time use the /flatMap/ function that you just wrote.
--
-- prop> \x -> let types = x :: List (List Int) in flatten x == flattenAgain x
flattenAgain ::
  List (List a)
  -> List a
flattenAgain = flatMap id

-- | Convert a list of optional values to an optional list of values.
--
-- * If the list contains all `Full` values,
-- then return `Full` list of values.
--
-- * If the list contains one or more `Empty` values,
-- then return `Empty`.
--
-- * The only time `Empty` is returned is
-- when the list contains one or more `Empty` values.
--
-- >>> seqOptional (Full 1 :. Full 10 :. Nil)
-- Full [1,10]
--
-- >>> seqOptional Nil
-- Full []
--
-- >>> seqOptional (Full 1 :. Full 10 :. Empty :. Nil)
-- Empty
--
-- >>> seqOptional (Empty :. map Full infinity)
-- Empty
seqOptional ::
  List (Optional a)
  -> Optional (List a)
-- seqOptional Nil = Full Nil
-- seqOptional (Empty :. _) = Empty
-- seqOptional (Full h :. t) = 
--   case seqOptional t of
--     Empty -> Empty
--     Full a -> Full $ h :. a

seqOptional = foldRight 
  (\a b -> case a of 
    Empty -> Empty
    Full a' -> case b of 
      Empty -> Empty
      Full b' -> Full (a' :. b')
  ) $ Full Nil


-- | Find the first element in the list matching the predicate.
--
-- >>> find even (1 :. 3 :. 5 :. Nil)
-- Empty
--
-- >>> find even Nil
-- Empty
--
-- >>> find even (1 :. 2 :. 3 :. 5 :. Nil)
-- Full 2
--
-- >>> find even (1 :. 2 :. 3 :. 4 :. 5 :. Nil)
-- Full 2
--
-- >>> find (const True) infinity
-- Full 0
find ::
  (a -> Bool)
  -> List a
  -> Optional a
find f Nil = Empty
find f (h :. t) = if f h then Full h else find f t

-- | Determine if the length of the given list is greater than 4.
--
-- >>> lengthGT4 (1 :. 3 :. 5 :. Nil)
-- False
--
-- >>> lengthGT4 Nil
-- False
--
-- >>> lengthGT4 (1 :. 2 :. 3 :. 4 :. 5 :. Nil)
-- True
--
-- >>> lengthGT4 infinity
-- True
lengthGT4 ::
  List a
  -> Bool
lengthGT4 Nil = False
lengthGT4 (_ :. _ :. _ :. _ :. Nil) = True
lengthGT4 (h :. t) = lengthGT4 t

-- | Reverse a list.
--
-- >>> reverse Nil
-- []
--
-- >>> take 1 (reverse (reverse largeList))
-- [1]
--
-- prop> \x -> let types = x :: List Int in reverse x ++ reverse y == reverse (y ++ x)
--
-- prop> \x -> let types = x :: Int in reverse (x :. Nil) == x :. Nil
reverse ::
  List a
  -> List a
reverse = foldRight (\a b -> b ++ (a :. Nil)) Nil

-- | Produce an infinite `List` that seeds with the given value at its head,
-- then runs the given function for subsequent elements
--
-- >>> let (x:.y:.z:.w:._) = produce (+1) 0 in [x,y,z,w]
-- [0,1,2,3]
--
-- >>> let (x:.y:.z:.w:._) = produce (*2) 1 in [x,y,z,w]
-- [1,2,4,8]
produce ::
  (a -> a)
  -> a
  -> List a
produce f x = x :. produce f (f x)

-- | Do anything other than reverse a list.
-- Is it even possible?
--
-- >>> notReverse Nil
-- []
--
-- prop> \x y -> let types = x :: List Int in notReverse x ++ notReverse y == notReverse (y ++ x)
--
-- prop> \x -> let types = x :: Int in notReverse (x :. Nil) == x :. Nil
notReverse ::
  List a
  -> List a
notReverse = id

---- End of list exercises

largeList ::
  List Int
largeList =
  listh [1..50000]

hlist ::
  List a
  -> [a]
hlist =
  foldRight (:) []

listh ::
  [a]
  -> List a
listh =
  P.foldr (:.) Nil

putStr ::
  Chars
  -> IO ()
putStr =
  P.putStr . hlist

putStrLn ::
  Chars
  -> IO ()
putStrLn =
  P.putStrLn . hlist

readFile ::
  FilePath
  -> IO Chars
readFile =
  P.fmap listh . P.readFile . hlist

writeFile ::
  FilePath
  -> Chars
  -> IO ()
writeFile n s =
  P.writeFile (hlist n) (hlist s)

getLine ::
  IO Chars
getLine =
  P.fmap listh P.getLine

getArgs ::
  IO (List Chars)
getArgs =
  P.fmap (listh . P.fmap listh) E.getArgs

isPrefixOf ::
  Eq a =>
  List a
  -> List a
  -> Bool
isPrefixOf Nil _ =
  True
isPrefixOf _  Nil =
  False
isPrefixOf (x:.xs) (y:.ys) =
  x == y && isPrefixOf xs ys

isEmpty ::
  List a
  -> Bool
isEmpty Nil =
  True
isEmpty (_:._) =
  False

span ::
  (a -> Bool)
  -> List a
  -> (List a, List a)
span p x =
  (takeWhile p x, dropWhile p x)

break ::
  (a -> Bool)
  -> List a
  -> (List a, List a)
break p =
  span (not . p)

dropWhile ::
  (a -> Bool)
  -> List a
  -> List a
dropWhile _ Nil =
  Nil
dropWhile p xs@(x:.xs') =
  if p x
    then
      dropWhile p xs'
    else
      xs

takeWhile ::
  (a -> Bool)
  -> List a
  -> List a
takeWhile _ Nil =
  Nil
takeWhile p (x:.xs) =
  if p x
    then
      x :. takeWhile p xs
    else
      Nil

zip ::
  List a
  -> List b
  -> List (a, b)
zip =
  zipWith (,)

zipWith ::
  (a -> b -> c)
  -> List a
  -> List b
  -> List c
zipWith f (a:.as) (b:.bs) =
  f a b :. zipWith f as bs
zipWith _ _  _ =
  Nil

unfoldr ::
  (a -> Optional (b, a))
  -> a
  -> List b
unfoldr f a  =
  case f a of
    Full (b, a') -> b :. unfoldr f a'
    Empty -> Nil

lines ::
  Chars
  -> List Chars
lines =
  listh . P.fmap listh . P.lines . hlist

unlines ::
  List Chars
  -> Chars
unlines =
  listh . P.unlines . hlist . map hlist

words ::
  Chars
  -> List Chars
words =
  listh . P.fmap listh . P.words . hlist

unwords ::
  List Chars
  -> Chars
unwords =
  listh . P.unwords . hlist . map hlist

listOptional ::
  (a -> Optional b)
  -> List a
  -> List b
listOptional _ Nil =
  Nil
listOptional f (h:.t) =
  let r = listOptional f t
  in case f h of
       Empty -> r
       Full q -> q :. r

any ::
  (a -> Bool)
  -> List a
  -> Bool
any p =
  foldRight ((||) . p) False

all ::
  (a -> Bool)
  -> List a
  -> Bool
all p =
  foldRight ((&&) . p) True

or ::
  List Bool
  -> Bool
or =
  any id

and ::
  List Bool
  -> Bool
and =
  all id

elem ::
  Eq a =>
  a
  -> List a
  -> Bool
elem x =
  any (== x)

notElem ::
  Eq a =>
  a
  -> List a
  -> Bool
notElem x =
  all (/= x)

permutations
  :: List a -> List (List a)
permutations xs0 =
  let perms Nil _ =
        Nil
      perms (t:.ts) is =
        let interleave' _ Nil r =
              (ts, r)
            interleave' f (y:.ys) r =
               let (us,zs) = interleave' (f . (y:.)) ys r
               in  (y:.us, f (t:.y:.us):.zs)
        in foldRight (\xs -> snd . interleave' id xs) (perms ts (t:.is)) (permutations is)
  in xs0 :. perms xs0 Nil

intersectBy ::
  (a -> b -> Bool)
  -> List a
  -> List b
  -> List a
intersectBy e xs ys =
  filter (\x -> any (e x) ys) xs

take ::
  (Num n, Ord n) =>
  n
  -> List a
  -> List a
take n _  | n <= 0 =
  Nil
take _ Nil =
  Nil
take n (x:.xs) =
  x :. take (n - 1) xs

drop ::
  (Num n, Ord n) =>
  n
  -> List a
  -> List a
drop n xs | n <= 0 =
  xs
drop _ Nil =
  Nil
drop n (_:.xs) =
  drop (n-1) xs

repeat ::
  a
  -> List a
repeat x =
  x :. repeat x

replicate ::
  (Num n, Ord n) =>
  n
  -> a
  -> List a
replicate n x =
  take n (repeat x)

reads ::
  P.Read a =>
  Chars
  -> Optional (a, Chars)
reads s =
  case P.reads (hlist s) of
    [] -> Empty
    ((a, q):_) -> Full (a, listh q)

read ::
  P.Read a =>
  Chars
  -> Optional a
read =
  mapOptional fst . reads

readHexs ::
  (Eq a, Num a) =>
  Chars
  -> Optional (a, Chars)
readHexs s =
  case N.readHex (hlist s) of
    [] -> Empty
    ((a, q):_) -> Full (a, listh q)

readHex ::
  (Eq a, Num a) =>
  Chars
  -> Optional a
readHex =
  mapOptional fst . readHexs

readFloats ::
  (RealFrac a) =>
  Chars
  -> Optional (a, Chars)
readFloats s =
  case N.readSigned N.readFloat (hlist s) of
    [] -> Empty
    ((a, q):_) -> Full (a, listh q)

readFloat ::
  (RealFrac a) =>
  Chars
  -> Optional a
readFloat =
  mapOptional fst . readFloats

instance (a ~ Char) => IsString (List a) where
  -- Per https://hackage.haskell.org/package/base-4.14.1.0/docs/src/Data.String.html#line-43
  fromString =
    listh

type Chars =
  List Char

type FilePath =
  List Char

strconcat ::
  [Chars]
  -> P.String
strconcat =
  P.concatMap hlist

stringconcat ::
  [P.String]
  -> P.String
stringconcat =
  P.concat

show' ::
  Show a =>
  a
  -> List Char
show' =
  listh . show

instance P.Functor List where
  fmap f =
    listh . P.fmap f . hlist

instance A.Applicative List where
  (<*>) =
    M.ap
  pure =
    (:. Nil)

instance P.Monad List where
  (>>=) =
    flip flatMap
  return =
    (:. Nil)<|MERGE_RESOLUTION|>--- conflicted
+++ resolved
@@ -1,10 +1,3 @@
-<<<<<<< HEAD
-{-# LANGUAGE MultiWayIf #-}
-{-# LANGUAGE NoImplicitPrelude #-}
-{-# LANGUAGE ScopedTypeVariables #-}
-{-# LANGUAGE OverloadedStrings #-}
-=======
->>>>>>> 2c402165
 {-# LANGUAGE FlexibleInstances #-}
 {-# LANGUAGE OverloadedStrings #-}
 {-# LANGUAGE ScopedTypeVariables #-}
