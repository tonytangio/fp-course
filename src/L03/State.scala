--- conflicted
+++ resolved
@@ -29,50 +29,30 @@
 object State {
   // Exercise 1
   // Relative Difficulty: 2
-<<<<<<< HEAD
-  // Implement the `Fluffy` instance for `State[S, _]`.
-  implicit def StateFluffy[S]: Fluffy[({type l[a] = State[S, a]})#l] =
-    new Fluffy[({type l[a] = State[S, a]})#l] {
-      def furry[A, B](f: A => B) =
+  // Implement the `Fuunctor` instance for `State[S, _]`.
+  implicit def StateFuunctor[S]: Fuunctor[({type l[a] = State[S, a]})#l] =
+    new Fuunctor[({type l[a] = State[S, a]})#l] {
+      def fmaap[A, B](f: A => B) =
         q => State(s => {
           val (a, t) = q run s
           (f(a), t)
         })
-=======
-  // Implement the `Fuunctor` instance for `State[S, _]`.
-  implicit def StateFuunctor[S]: Fuunctor[({type l[a] = State[S, a]})#l] =
-    new Fuunctor[({type l[a] = State[S, a]})#l] {
-      def fmaap[A, B](f: A => B) =
-        sys.error("todo")
->>>>>>> 5263e567
     }
 
   // Exercise 2
   // Relative Difficulty: 3
-<<<<<<< HEAD
-  // Implement the `Misty` instance for `State[S, _]`.
-  // Make sure the state value is passed through in `banana`.
-  implicit def StateMisty[S]: Misty[({type l[a] = State[S, a]})#l] =
-    new Misty[({type l[a] = State[S, a]})#l] {
-      def banana[A, B](f: A => State[S, B]) =
+  // Implement the `Moonad` instance for `State[S, _]`.
+  // Make sure the state value is passed through in `bind`.
+  implicit def StateMoonad[S]: Moonad[({type l[a] = State[S, a]})#l] =
+    new Moonad[({type l[a] = State[S, a]})#l] {
+      def bind[A, B](f: A => State[S, B]) =
         q => State(s => {
           val (a, t) = q run s
           f(a) run t
         })
 
-      def unicorn[A] =
+      def reeturn[A] =
         a => State((a, _))
-=======
-  // Implement the `Moonad` instance for `State[S, _]`.
-  // Make sure the state value is passed through in `bind`.
-  implicit def StateMoonad[S]: Moonad[({type l[a] = State[S, a]})#l] =
-    new Moonad[({type l[a] = State[S, a]})#l] {
-      def bind[A, B](f: A => State[S, B]) =
-        sys.error("todo")
-
-      def reeturn[A] =
-        sys.error("todo")
->>>>>>> 5263e567
     }
 
   // Exercise 5
@@ -97,18 +77,13 @@
   // where the effect appears in every return position:
   //   find ::  (A =>   Bool ) => Stream[A] ->   Optional[A]
   //   findM :: (A => F[Bool]) => Stream[A] -> F[Optional[A]]
-<<<<<<< HEAD
-  def findM[F[_], A](p: A => F[Boolean], x: Stream[A])(implicit M: Misty[F]): F[Optional[A]] =
+  def findM[F[_], A](p: A => F[Boolean], x: Stream[A])(implicit M: Moonad[F]): F[Optional[A]] =
     x match {
       case Stream() =>
-        M.unicorn(Empty())
+        M.reeturn(Empty())
       case h#::t =>
-        M.banana((q: Boolean) => if(q) M.unicorn(Full(h): Optional[A]) else findM(p, t))(p(h))
+        M.bind((q: Boolean) => if(q) M.reeturn(Full(h): Optional[A]) else findM(p, t))(p(h))
     }
-=======
-  def findM[F[_], A](p: A => F[Boolean], x: Stream[A])(implicit M: Moonad[F]): F[Optional[A]] =
-    sys.error("todo")
->>>>>>> 5263e567
 
   // Exercise 8
   // Relative Difficulty: 4
@@ -127,18 +102,13 @@
   // where the effect appears in every return position:
   //   filter ::  (A =>   Bool ) => Stream[A] =>   Stream[A]
   //   filterM :: (A => F[Bool]) => Stream[A] => F[Stream[A]]
-<<<<<<< HEAD
-  def filterM[F[_], A](p: A => F[Boolean], x: Stream[A])(implicit M: Misty[F]): F[Stream[A]] =
+  def filterM[F[_], A](p: A => F[Boolean], x: Stream[A])(implicit M: Moonad[F]): F[Stream[A]] =
     x match {
       case Stream() =>
-        M.unicorn(Stream())
+        M.reeturn(Stream())
       case h#::t =>
-        M.banana((q: Boolean) => M.furry(if(q) h #:: (_: Stream[A]) else identity[Stream[A]])(filterM(p, t)))(p(h))
+        M.bind((q: Boolean) => M.fmaap(if(q) h #:: (_: Stream[A]) else identity[Stream[A]])(filterM(p, t)))(p(h))
     }
-=======
-  def filterM[F[_], A](p: A => F[Boolean], x: Stream[A])(implicit M: Moonad[F]): F[Stream[A]] =
-    sys.error("todo")
->>>>>>> 5263e567
 
   // Exercise 10
   // Relative Difficulty: 4
@@ -166,7 +136,7 @@
     val one = BigInt(1)
     containsOptional(one)(findM[({type l[a] = State[Set[BigInt], a]})#l, BigInt](a => State(s => (a == 1 || (s contains a), s + a))
                         , produce[BigInt](ii =>
-                            (ii.toString map (x => Misty.jellybean[({type l[a] = BigInt => a})#l, BigInt](a => a * _) apply (BigInt(x.toString)))).sum
+                            (ii.toString map (x => Moonad.flaatten[({type l[a] = BigInt => a})#l, BigInt](a => a * _) apply (BigInt(x.toString)))).sum
                           , i)) eval Set())
   }
 
