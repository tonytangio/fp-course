module L06.JsonParser where

import Numeric
import Control.Applicative
import L01.Validation
import L05.Parser
import L06.JsonValue
import L06.MoreParser

-- Exercise 1
-- | Parse a JSON string. Handle double-quotes, control characters, hexadecimal characters.
-- ~~~ Use oneof, hex, is, satisfyAll, betweenCharTok, list ~~~
--
-- >>> parse jsonString "\"abc\""
-- Result >< "abc"
--
-- >>> parse jsonString "\"abc\"def"
-- Result >def< "abc"
--
-- >>> parse jsonString "\"\\babc\"def"
-- Result >def< "babc"
--
-- >>> parse jsonString "\"\\u00abc\"def"
-- Result >def< "\171c"
--
-- >>> parse jsonString "\"\\u00ffabc\"def"
-- Result >def< "\255abc"
--
-- >>> parse jsonString "\"\\u00faabc\"def"
-- Result >def< "\250abc"
--
-- >>> isErrorResult (parse jsonString "abc")
-- True
--
-- >>> isErrorResult (parse jsonString "\"\\abc\"def")
-- True
jsonString ::
  Parser String
jsonString =
  let e = oneof "\"\\/bfnrt" ||| hex
      c = (is '\\' >> e)
          ||| satisfyAll [(/= '"'), (/= '\\')]
  in betweenCharTok '"' '"' (list c)

-- Exercise 2
-- | Parse a JSON rational.
-- ~~~ Use Numeric#readSigned and Numeric#readFloat ~~~
--
-- >>> parse jsonNumber "234"
-- Result >< 234 % 1
--
-- >>> parse jsonNumber "-234"
-- Result >< (-234) % 1
--
-- >>> parse jsonNumber "123.45"
-- Result >< 2469 % 20
--
-- >>> parse jsonNumber "-123"
-- Result >< (-123) % 1
--
-- >>> parse jsonNumber "-123.45"
-- Result >< (-2469) % 20
--
-- >>> isErrorResult (parse jsonNumber "-")
-- True
--
-- >>> isErrorResult (parse jsonNumber "abc")
-- True
jsonNumber ::
  Parser Rational
jsonNumber =
  P (\i -> case readSigned readFloat i of
             [] -> Error ("Expected Rational but got " ++ show i)
             ((n, z):_) -> Value (z, n))

-- Exercise 3
-- | Parse a JSON true literal.
-- ~~~ Use stringTok ~~~
--
-- >>> parse jsonTrue "true"
-- Result >< "true"
--
-- >>> isErrorResult (parse jsonTrue "TRUE")
-- True
jsonTrue ::
  Parser String
jsonTrue =
  stringTok "true"

-- Exercise 4
-- | Parse a JSON false literal.
-- ~~~ Use stringTok ~~~
--
--
-- >>> parse jsonFalse "false"
-- Result >< "false"
--
-- >>> isErrorResult (parse jsonFalse "FALSE")
-- True
jsonFalse ::
  Parser String
jsonFalse =
  stringTok "false"

-- Exercise 5
-- | Parse a JSON null literal.
-- ~~~ Use stringTok ~~~
--
-- >>> parse jsonNull "null"
-- Result >< "null"
--
-- >>> isErrorResult (parse jsonNull "NULL")
-- True
jsonNull ::
  Parser String
jsonNull =
  stringTok "null"

-- Exercise 6
-- | Parse a JSON array.
-- ~~~ Use betweenSepbyComma and jsonValue ~~~
--
-- >>> parse jsonArray "[]"
-- Result >< []
--
-- >>> parse jsonArray "[true]"
-- Result >< [JsonTrue]
--
-- >>> parse jsonArray "[true, \"abc\"]"
-- Result >< [JsonTrue,JsonString "abc"]
--
-- >>> parse jsonArray "[true, \"abc\", []]"
-- Result >< [JsonTrue,JsonString "abc",JsonArray []]
--
-- >>> parse jsonArray "[true, \"abc\", [false]]"
-- Result >< [JsonTrue,JsonString "abc",JsonArray [JsonFalse]]
jsonArray ::
  Parser [JsonValue]
jsonArray =
  betweenSepbyComma '[' ']' jsonValue

-- Exercise 7
-- | Parse a JSON object.
-- ~~~ Use jsonString, charTok, betweenSepbyComma and jsonValue ~~~
--
-- >>> parse jsonObject "{}"
-- Result >< []
--
-- >>> parse jsonObject "{ \"key1\" : true }"
-- Result >< [("key1",JsonTrue)]
--
-- >>> parse jsonObject "{ \"key1\" : true , \"key2\" : false }"
-- Result >< [("key1",JsonTrue),("key2",JsonFalse)]
--
-- >>> parse jsonObject "{ \"key1\" : true , \"key2\" : false } xyz"
-- Result >xyz< [("key1",JsonTrue),("key2",JsonFalse)]
jsonObject ::
  Parser Assoc
jsonObject =
  let field = (,) <$> (jsonString <* charTok ':') <*> jsonValue
  in betweenSepbyComma '{' '}' field

-- Exercise 8
-- | Parse a JSON value.
-- ~~~ Use spaces, jsonNull, jsonTrue, jsonFalse, jsonArray, jsonString, jsonObject and jsonNumber ~~~
--
-- >>> parse jsonValue "true"
-- Result >< JsonTrue
--
-- >>> parse jsonObject "{ \"key1\" : true , \"key2\" : [7, false] }"
-- Result >< [("key1",JsonTrue),("key2",JsonArray [JsonRational False (7 % 1),JsonFalse])]
--
-- >>> parse jsonObject "{ \"key1\" : true , \"key2\" : [7, false] , \"key3\" : { \"key4\" : null } }"
-- Result >< [("key1",JsonTrue),("key2",JsonArray [JsonRational False (7 % 1),JsonFalse]),("key3",JsonObject [("key4",JsonNull)])]
jsonValue ::
  Parser JsonValue
jsonValue =
      spaces *>
      (JsonNull <$ jsonNull
   ||| JsonTrue <$ jsonTrue
   ||| JsonFalse <$ jsonFalse
   ||| JsonArray <$> jsonArray
   ||| JsonString <$> jsonString
   ||| JsonObject <$> jsonObject
   ||| JsonRational False <$> jsonNumber)

-- Exercise 9
-- Read a file into a JSON value.
-- ~~~ Use readFile and jsonValue ~~~
readJsonValue ::
  FilePath
<<<<<<< HEAD
  -> IO JsonValue
readJsonValue p =
  do c <- readFile p
     case jsonValue <.> c of
       Error m -> error m
       Value a -> return a
=======
  -> IO (ParseResult JsonValue)
readJsonValue =
  error "todo"
>>>>>>> 4b7ade34
<|MERGE_RESOLUTION|>--- conflicted
+++ resolved
@@ -70,8 +70,8 @@
   Parser Rational
 jsonNumber =
   P (\i -> case readSigned readFloat i of
-             [] -> Error ("Expected Rational but got " ++ show i)
-             ((n, z):_) -> Value (z, n))
+             [] -> Failed
+             ((n, z):_) -> Result z n)
 
 -- Exercise 3
 -- | Parse a JSON true literal.
@@ -189,15 +189,7 @@
 -- ~~~ Use readFile and jsonValue ~~~
 readJsonValue ::
   FilePath
-<<<<<<< HEAD
-  -> IO JsonValue
+  -> IO (ParseResult JsonValue)
 readJsonValue p =
   do c <- readFile p
-     case jsonValue <.> c of
-       Error m -> error m
-       Value a -> return a
-=======
-  -> IO (ParseResult JsonValue)
-readJsonValue =
-  error "todo"
->>>>>>> 4b7ade34
+     return (jsonValue `parse` c)